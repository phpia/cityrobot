--- conflicted
+++ resolved
@@ -75,9 +75,6 @@
   Headers: {
     "x-hub-signature": string;
   }
-<<<<<<< HEAD
-  Body: Record<string, any>;
-=======
   Body: Record<string, any>; 
 }
 
@@ -86,5 +83,4 @@
   Params: {
     id: string;
   };
->>>>>>> c3d90736
 }