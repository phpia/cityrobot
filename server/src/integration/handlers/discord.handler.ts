--- conflicted
+++ resolved
@@ -36,17 +36,11 @@
       chat_history.splice(0, chat_history.length - 10);
     }
 
-<<<<<<< HEAD
-    let history = chat_history.map((chat) => {
-        return `Human: ${chat.human}\nAssistant: ${chat.bot}`;
-      }).join("\n");
-=======
-    let history = chat_history
+let history = chat_history
       .map((chat) => {
         return `Human: ${chat.human}\nAssistant: ${chat.bot}`;
       })
       .join("\n");
->>>>>>> c3d90736
 
     const temperature = bot.temperature;
 
